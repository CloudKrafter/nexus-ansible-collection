# defaults file for nexus3-config-as-code
nexus_protocol: http
nexus_hostname: localhost
nexus_port: 8081
nexus_admin_username: admin
nexus_admin_password: changeme
<<<<<<< HEAD

nexus_config_maven: true

__nexus_repos_maven_hosted_defaults:
  online: true
  format: maven2
  type: hosted
  storage:
    blobStoreName: default
    strictContentTypeValidation: false
    writePolicy: allow_once
  cleanup:
  component:
    proprietaryComponents: false
  maven:
    versionPolicy: MIXED
    layoutPolicy: STRICT
    contentDisposition: INLINE

__nexus_repos_maven_proxy_defaults:
  format: maven2
  type: proxy
  online: true
  storage:
    blobStoreName: default
    strictContentTypeValidation: true
  cleanup:
  proxy:
    remoteUrl: https://remote.repository.com
    contentMaxAge: 1440
    metadataMaxAge: 1440
  negativeCache:
    enabled: true
    timeToLive: 1440
  httpClient:
    blocked: false
    autoBlock: true
    connection:
      retries: 0
      userAgentSuffix: string
      timeout: 60
      enableCircularRedirects: false
      enableCookies: false
      useTrustStore: false
    authentication:
  routingRule:
  replication:
  maven:
    versionPolicy: MIXED
    layoutPolicy: STRICT
    contentDisposition: ATTACHMENT

nexus_repos_maven_hosted:
  - name: repo-1
    maven:
      versionPolicy: RELEASE
      layoutPolicy: STRICT
      contentDisposition: INLINE
  - name: maven-snapshots
    storage:
      strictContentTypeValidation: true
      writePolicy: ALLOW_ONCE
    maven:
      contentDisposition: INLINE
      layoutPolicy: STRICT
      versionPolicy: SNAPSHOT

  - name: maven-releases
    online: true
    storage:
      strictContentTypeValidation: true
    maven:
      contentDisposition: INLINE
      layoutPolicy: STRICT
      versionPolicy: RELEASE

  - name: repo-2

nexus_repos_maven_proxy:
  - name: maven-central
    proxy:
      remoteUrl: https://repo1.maven.org/maven2/
      contentMaxAge: -1
      metadataMaxAge: 1440
    negativeCache:
      enabled: true
      timeToLive: 1440
    httpClient:
      blocked: false
      autoBlock: true
  - name: maven-proxy-2
    proxy:
      remoteUrl: https://repo1.maven.org/maven2/
      contentMaxAge: -1
      metadataMaxAge: 1440

nexus_repos_maven_group: []
=======
nexus_enable_pro: false

# If you set nexus_enable_pro to true, you must provide a base64 encoded license file
# Either by setting the NEXUS_LICENSE_B64 environment variable or by providing the base64 encoded license file directly below.
nexus_license_b64: # <your Nexus .lic license file encoded into a base64 string>

# where to obtain the license file from or where to store it during an playbook run
nexus_license_path: files/license.lic
>>>>>>> b6718790
<|MERGE_RESOLUTION|>--- conflicted
+++ resolved
@@ -4,7 +4,7 @@
 nexus_port: 8081
 nexus_admin_username: admin
 nexus_admin_password: changeme
-<<<<<<< HEAD
+nexus_enable_pro: false
 
 nexus_config_maven: true
 
@@ -102,13 +102,10 @@
       metadataMaxAge: 1440
 
 nexus_repos_maven_group: []
-=======
-nexus_enable_pro: false
 
 # If you set nexus_enable_pro to true, you must provide a base64 encoded license file
 # Either by setting the NEXUS_LICENSE_B64 environment variable or by providing the base64 encoded license file directly below.
 nexus_license_b64: # <your Nexus .lic license file encoded into a base64 string>
 
 # where to obtain the license file from or where to store it during an playbook run
-nexus_license_path: files/license.lic
->>>>>>> b6718790
+nexus_license_path: files/license.lic