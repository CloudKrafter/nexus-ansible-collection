--- conflicted
+++ resolved
@@ -32,11 +32,7 @@
     - cloudkrafter.nexus
 
   roles:
-<<<<<<< HEAD
     - role: cloudkrafter.nexus.nexus_oss # (fork of thoteam/nexus3-oss)
-=======
-    - role: cloudkrafter.nexus.nexus_oss  # (fork of thoteam/nexus3-oss)
->>>>>>> a0ca35ef
     - role: cloudkrafter.nexus.config_api # Only use this role if you know what you're doing.
 ```
 
