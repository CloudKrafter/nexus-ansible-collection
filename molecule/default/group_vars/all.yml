# defaults file for nexus3-config-as-code
nexus_protocol: http
nexus_hostname: 172.17.0.3
nexus_port: 8081
nexus_admin_username: admin
nexus_admin_password: changeme
nexus_enable_pro: true

nexus_blobstores:
  - name: default
    type: File
<<<<<<< HEAD
    path: default
=======
    path: default-21
    softQuota:
      type: spaceRemainingQuota
      limit: 408957600 #100Mb
  - name: default-200
    type: File
    path: default-200
>>>>>>> 3de622f5
    softQuota:
      type: spaceRemainingQuota
      limit: 104857600 #100Mb
  - name: file-quota-100-remaining
    type: File
    path: default-quota-100-remaining
    softQuota:
      type: spaceRemainingQuota
      limit: 104857600 #100Mb
  - name: file-quota-100-used
    type: File
    path: default-quota-100-used
    softQuota:
      type: spaceUsedQuota
      limit: 104857600 #100Mb
<<<<<<< HEAD
=======
  - name: s3-minio
    type: S3
    softQuota:
      type: spaceUsedQuota
      limit: 104857600 #100Mb
    bucketConfiguration:
      bucket:
        region: us-east-1
        name: nexus-storage
        prefix:
        expiration: 3
      failoverBuckets: []
      bucketSecurity:
        accessKeyId: nexus-access-key
        secretAccessKey: nexus-secret-key
      advancedBucketConnection:
        endpoint: "http://172.17.0.4:9000"
        forcePathStyle: true
>>>>>>> 3de622f5

nexus_roles:
  - id: "nx-admin"
    name: "nx-admin"
    description: "Administrator Role"
    privileges:
      - "nx-all"
    roles: []
  - id: "nx-anonymous"
    name: "nx-anonymous"
    description: "Anonymous Role"
    privileges:
      - "nx-healthcheck-read"
      - "nx-search-read"
      - "nx-repository-view-*-*-read"
      - "nx-repository-view-*-*-browse"
    roles: []
  - id: "nx-developer"
    name: "nx-developer"
    description: "Developer Role"
    privileges:
      - "nx-repository-view-*-*-read"
      - "nx-repository-view-*-*-browse"
      - "nx-repository-view-*-*-edit"
      - "nx-repository-view-*-*-add"
      - "nx-repository-view-*-*-delete"
  - id: "nx-security-admin"
    name: "nx-security-admin"
    description: "Security Administrator Role"
    privileges:
      - "nx-all"
    roles:
      - "nx-admin"

nexus_anonymous_access:
  enabled: true
  userId: anonymouse
  realmName: NexusAuthorizingRealm

nexus_content_selectors:
  - name: raw-selector
    type: csel
    description: raw-selectorrr
    expression: format == "raw"
  - name: maven-org-selector
    type: csel
    description: maven-org-selectorrr
    expression: format == "maven2" and path =^ "/org"
  - name: maven-com-selector
    type: csel
    description: maven-com-selector
    expression: format == "maven2" and path =^ "/com"

nexus_user_tokens_capability:
  enabled: true
  protectContent: true
  expirationEnabled: true
  expirationDays: 180

# nexus_license_b64: "your-base64-encoded-license-string"
nexus_license_path: ../files/license.lic

nexus_default_user_password: changeme
nexus_users:
  - userId: anonymous
    firstName: Anonymous
    lastName: User
    emailAddress: anonymous@example.org
    source: default
    status: active
    readOnly: false
    roles:
      - nx-anonymous
    externalRoles: []
  - userId: admin
    firstName: Administrator
    lastName: User
    emailAddress: admin@example.org
    source: default
    status: active
    readOnly: false
    roles:
      - nx-admin
    externalRoles: []
  - userId: disabled-user
    firstName: Disabled
    lastName: User
    emailAddress: info@users.org
    source: default
    status: disabled
    readOnly: false
    roles:
      - nx-anonymous
    externalRoles: []
  - userId: secondary-admin
    firstName: Secondary
    lastName: AdminUser
    emailAddress: test@test.com
    source: default
    status: active
    readOnly: false
    roles:
      - nx-anonymous
      - nx-admin
    externalRoles: []
  - userId: read-only-user
    firstName: Read
    lastName: OnlyUser
    emailAddress: readonly@users.org
    source: default
    status: active
    readOnly: true
    roles:
      - nx-anonymous
    externalRoles: []

nexus_repos_cleanup_policies:
  - name: maven_cleanup
    format: maven2
    notes: "maven"
    criteriaLastBlobUpdated: 60
    criteriaLastDownloaded: 120
    criteriaAssetRegex: "your-regex*"
  - name: maven_releases_cleanup
    format: maven2
    notes: "maven RELEASES"
    criteriaLastBlobUpdated: 60
    criteriaLastDownloaded: 120
    criteriaReleaseType: RELEASES
    criteriaAssetRegex: "your-regex*"
  - name: maven_prereleases_cleanup
    format: maven2
    notes: "maven PRERELEASES"
    criteriaLastBlobUpdated: 60
    criteriaLastDownloaded: 120
    criteriaReleaseType: PRERELEASES
    criteriaAssetRegex: "your-regex*"
  - name: python_cleanup
    format: pypi
    notes: "Python pip"
    criteriaLastBlobUpdated: 60
    criteriaLastDownloaded: 120
    criteriaAssetRegex: "your-regex*"
  - name: docker_cleanup
    format: docker
    notes: "Docker"
    criteriaLastBlobUpdated: 60
    criteriaLastDownloaded: 120
    criteriaAssetRegex: "your-regex*"
  - name: raw_cleanup
    format: raw
    notes: "Raw"
    criteriaLastBlobUpdated: 60
    criteriaLastDownloaded: 120
    criteriaAssetRegex: "your-regex*"
  - name: rubygems_cleanup
    format: rubygems
    notes: "Rubygems"
    criteriaLastBlobUpdated: 60
    criteriaLastDownloaded: 120
    criteriaAssetRegex: "your-regex*"
  - name: npm_cleanup
    format: npm
    notes: ""
    criteriaAssetRegex: "your-regex*"
  - name: npm_releases_cleanup
    format: npm
    notes: "npm RELEASES"
    criteriaAssetRegex: "your-regex*"
    criteriaReleaseType: RELEASES
  - name: npm_prereleases_cleanup
    format: npm
    notes: "npm PRERELEASES"
    criteriaAssetRegex: "your-regex*"
    criteriaReleaseType: PRERELEASES
  - name: nuget_cleanup
    format: nuget
    notes: "NuGet"
    criteriaLastBlobUpdated: 60
    criteriaLastDownloaded: 120
    criteriaAssetRegex: "your-regex*"
  - name: gitlfs_cleanup
    format: gitlfs
    notes: "gitlfs"
    criteriaLastBlobUpdated: 60
    criteriaLastDownloaded: 120
  - name: yum_prerelease_cleanup
    format: yum
    notes: "yum PRERELEASES"
    criteriaLastBlobUpdated: 60
    criteriaLastDownloaded: 120
    criteriaAssetRegex: "your-regex*"
    criteriaReleaseType: PRERELEASES
  - name: yum_releases_cleanup
    format: yum
    notes: "yum RELEASES"
    criteriaLastBlobUpdated: 60
    criteriaLastDownloaded: 120
    criteriaAssetRegex: "your-regex*"
    criteriaReleaseType: PRERELEASES
  - name: yum_cleanup
    format: yum
    notes: "yum"
    criteriaLastBlobUpdated: 60
    criteriaLastDownloaded: 120
    criteriaAssetRegex: "your-regex*"
  - name: apt_cleanup
    format: apt
    notes: "apt"
    criteriaLastBlobUpdated: 60
    criteriaLastDownloaded: 120
    criteriaAssetRegex: "your-regex*"
  - name: helm_cleanup
    format: helm
    notes: "Helm"
    criteriaLastBlobUpdated: 60
    criteriaLastDownloaded: 120
    criteriaAssetRegex: "your-regex*"
  - name: r_cleanup
    format: r
    notes: "r"
    criteriaLastBlobUpdated: 60
    criteriaLastDownloaded: 120
    criteriaAssetRegex: "your-regex*"
  - name: conda_cleanup
    format: conda
    notes: "conda"
    criteriaLastBlobUpdated: 60
    criteriaLastDownloaded: 120
    criteriaAssetRegex: "your-regex*"
  - name: go_cleanup
    format: go
    notes: "go"
    criteriaLastBlobUpdated: 60
    criteriaLastDownloaded: 120
    criteriaAssetRegex: "your-regex*"
  - name: cocoapods_cleanup
    format: cocoapods
    notes: "cocoapods"
    criteriaLastBlobUpdated: 60
    criteriaLastDownloaded: 120
    criteriaAssetRegex: "your-regex*"
  - name: conan_cleanup
    format: conan
    notes: "conan"
    criteriaLastBlobUpdated: 60
    criteriaLastDownloaded: 120
    criteriaAssetRegex: "your-regex*"
  - name: p2_cleanup
    format: p2
    notes: "p2-notes"
    criteriaLastBlobUpdated: 60
    criteriaLastDownloaded: 120
    criteriaAssetRegex: "your-regex*"

nexus_repos_maven_hosted:
  - name: repo-1
    cleanup:
      policyNames:
        - maven_cleanup
    component:
      proprietaryComponents: true
    maven:
      versionPolicy: RELEASE
      layoutPolicy: STRICT
      contentDisposition: INLINE
  - name: maven-snapshots
    cleanup:
      policyNames:
        - maven_cleanup
    storage:
      strictContentTypeValidation: true
      writePolicy: ALLOW_ONCE
    maven:
      contentDisposition: INLINE
      layoutPolicy: STRICT
      versionPolicy: SNAPSHOT
    component:
      proprietaryComponents: true

  - name: maven-releases
    online: true
    storage:
      strictContentTypeValidation: true
    maven:
      contentDisposition: INLINE
      layoutPolicy: STRICT
      versionPolicy: RELEASE
    component:
      proprietaryComponents: true
    cleanup:
      policyNames:
        - maven_cleanup

  - name: repo-2
    cleanup:
      policyNames:
        - maven_cleanup

nexus_repos_maven_proxy:
  - name: maven-central
    proxy:
      remoteUrl: https://repo1.maven.org/maven2/
      contentMaxAge: -1
      metadataMaxAge: 1440
    negativeCache:
      enabled: true
      timeToLive: 1440
    httpClient:
      blocked: false
      autoBlock: true
  - name: maven-proxy-2
    proxy:
      remoteUrl: https://repo1.maven.org/maven2/
      contentMaxAge: -1
      metadataMaxAge: 1440
    routingRule: routing-rule-allow-all
  - name: maven-proxy-3
    proxy:
      remoteUrl: https://repo1.maven.org/maven2/
      contentMaxAge: -1
      metadataMaxAge: 1440
    negativeCache:
      enabled: true
      timeToLive: 1440
    httpClient:
      blocked: false
      autoBlock: true

nexus_routing_rules:
  - name: routing-rule-block-nmap
    description: routing-rule-1
    mode: BLOCK
    matchers:
      - ".*nmap"
  - name: routing-rule-allow-patch-update
    description: rrouting-rule-2
    mode: ALLOW
    matchers:
      - ".*patch"
      - ".*update"
  - name: routing-rule-allow-all
    description: routing-rule-3
    mode: ALLOW
    matchers:
      - ".*"
  - name: routing-rule-block-all
    description: routing-rule-4
    mode: BLOCK
    matchers:
      - ".*"<|MERGE_RESOLUTION|>--- conflicted
+++ resolved
@@ -9,17 +9,7 @@
 nexus_blobstores:
   - name: default
     type: File
-<<<<<<< HEAD
     path: default
-=======
-    path: default-21
-    softQuota:
-      type: spaceRemainingQuota
-      limit: 408957600 #100Mb
-  - name: default-200
-    type: File
-    path: default-200
->>>>>>> 3de622f5
     softQuota:
       type: spaceRemainingQuota
       limit: 104857600 #100Mb
@@ -35,8 +25,7 @@
     softQuota:
       type: spaceUsedQuota
       limit: 104857600 #100Mb
-<<<<<<< HEAD
-=======
+
   - name: s3-minio
     type: S3
     softQuota:
@@ -46,8 +35,8 @@
       bucket:
         region: us-east-1
         name: nexus-storage
+        expiration: 3
         prefix:
-        expiration: 3
       failoverBuckets: []
       bucketSecurity:
         accessKeyId: nexus-access-key
@@ -55,7 +44,6 @@
       advancedBucketConnection:
         endpoint: "http://172.17.0.4:9000"
         forcePathStyle: true
->>>>>>> 3de622f5
 
 nexus_roles:
   - id: "nx-admin"
